--- conflicted
+++ resolved
@@ -256,77 +256,7 @@
 	Versions       []OrbVersion        `json:"versions"`
 }
 
-<<<<<<< HEAD
-// EnvEndpointHost pulls the endpoint and host values from viper
-func EnvEndpointHost() (string, string) {
-	return viper.GetString("endpoint"), viper.GetString("host")
-}
-
-// GraphQLServerAddress returns the full address to CircleCI GraphQL API server
-func GraphQLServerAddress(endpoint string, host string) (string, error) {
-	// 1. Parse the endpoint
-	e, err := url.Parse(endpoint)
-	if err != nil {
-		return "", errors.Wrapf(err, "Parsing endpoint '%s'", endpoint)
-	}
-
-	// 2. Parse the host
-	h, err := url.Parse(host)
-	if err != nil {
-		return "", errors.Wrapf(err, "Parsing host '%s'", host)
-	}
-	if !h.IsAbs() {
-		return h.String(), fmt.Errorf("Host (%s) must be absolute URL, including scheme", host)
-	}
-
-	// 3. Resolve the two URLs using host as the base
-	// We use ResolveReference which has specific behavior we can rely for
-	// older configurations which included the absolute path for the endpoint flag.
-	//
-	// https://golang.org/pkg/net/url/#URL.ResolveReference
-	//
-	// Specifically this function always returns the reference (endpoint) if provided an absolute URL.
-	// This way we can safely introduce --host and merge the two.
-	return h.ResolveReference(e).String(), err
-}
-
-// nolint: gosec
-=======
-func addOrbElementsToBuffer(buf *bytes.Buffer, name string, elems map[string]struct{}) {
-	var err error
-	if len(elems) > 0 {
-		_, err = buf.WriteString(fmt.Sprintf("  %s:\n", name))
-		for key := range elems {
-			_, err = buf.WriteString(fmt.Sprintf("    - %s\n", key))
-		}
-	}
-	// This will never occur. The docs for bytes.Buffer.WriteString says err
-	// will always be nil. The linter still expects this error to be checked.
-	if err != nil {
-		panic(err)
-	}
-}
-
-// String returns a text representation of the Orb contents, intended for
-// direct human use rather than machine use. This function will exclude orb
-// source and orbs without any versions in its returned string.
-func (orb Orb) String() string {
-	var buffer bytes.Buffer
-
-	_, err := buffer.WriteString(fmt.Sprintln(orb.Name, "("+orb.HighestVersion+")"))
-	if err != nil {
-		// The WriteString docstring says that it will never return an error
-		panic(err)
-	}
-	addOrbElementsToBuffer(&buffer, "Commands", orb.Commands)
-	addOrbElementsToBuffer(&buffer, "Jobs", orb.Jobs)
-	addOrbElementsToBuffer(&buffer, "Executors", orb.Executors)
-
-	return buffer.String()
-}
-
 // #nosec
->>>>>>> f830c597
 func loadYaml(path string) (string, error) {
 	var err error
 	var config []byte
