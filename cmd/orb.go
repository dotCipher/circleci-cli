package cmd

import (
	"bytes"
	"context"
	"encoding/json"
	"fmt"

	"github.com/CircleCI-Public/circleci-cli/api"
	"github.com/CircleCI-Public/circleci-cli/client"
	"github.com/CircleCI-Public/circleci-cli/logger"
	"github.com/CircleCI-Public/circleci-cli/references"
	"github.com/CircleCI-Public/circleci-cli/settings"
	"github.com/pkg/errors"

	"github.com/spf13/cobra"
)

type orbOptions struct {
	cfg  *settings.Config
	cl   *client.Client
	log  *logger.Logger
	args []string
}

var orbAnnotations = map[string]string{
	"<path>":      "The path to your orb (use \"-\" for STDIN)",
	"<namespace>": "The namespace used for the orb (i.e. circleci)",
	"<orb>":       "A fully-qualified reference to an orb. This takes the form namespace/orb@version",
}

var orbListUncertified bool
var orbListJSON bool
var orbListDetails bool

func newOrbCommand(config *settings.Config) *cobra.Command {
	opts := orbOptions{
		cfg: config,
	}

	listCommand := &cobra.Command{
		Use:   "list <namespace>",
		Short: "List orbs",
		Args:  cobra.MaximumNArgs(1),
		PreRun: func(cmd *cobra.Command, args []string) {
			opts.args = args
			opts.log = logger.NewLogger(config.Debug)
			opts.cl = client.NewClient(config.Host, config.Endpoint, config.Token)
		},
		RunE: func(_ *cobra.Command, _ []string) error {
			return listOrbs(opts)
		},
		Annotations: make(map[string]string),
	}
	listCommand.Annotations["<namespace>"] = orbAnnotations["<namespace>"] + " (Optional)"
	listCommand.PersistentFlags().BoolVarP(&orbListUncertified, "uncertified", "u", false, "include uncertified orbs")
	listCommand.PersistentFlags().BoolVar(&orbListJSON, "json", false, "print output as json instead of human-readable")
	listCommand.PersistentFlags().BoolVarP(&orbListDetails, "details", "d", false, "output all the commands, executors, and jobs, along with a tree of their parameters")
	if err := listCommand.PersistentFlags().MarkHidden("json"); err != nil {
		panic(err)
	}

	validateCommand := &cobra.Command{
		Use:   "validate <path>",
		Short: "Validate an orb.yml",
		PreRun: func(cmd *cobra.Command, args []string) {
			opts.args = args
			opts.log = logger.NewLogger(config.Debug)
			opts.cl = client.NewClient(config.Host, config.Endpoint, config.Token)
		},
		RunE: func(_ *cobra.Command, _ []string) error {
			return validateOrb(opts)
		},
		Args:        cobra.ExactArgs(1),
		Annotations: make(map[string]string),
	}
	validateCommand.Annotations["<path>"] = orbAnnotations["<path>"]

	processCommand := &cobra.Command{
		Use:   "process <path>",
		Short: "Validate an orb and print its form after all pre-registration processing",
		PreRun: func(cmd *cobra.Command, args []string) {
			opts.args = args
			opts.log = logger.NewLogger(config.Debug)
			opts.cl = client.NewClient(config.Host, config.Endpoint, config.Token)
		},
		RunE: func(_ *cobra.Command, _ []string) error {
			return processOrb(opts)
		},
		Args:        cobra.ExactArgs(1),
		Annotations: make(map[string]string),
	}
	processCommand.Annotations["<path>"] = orbAnnotations["<path>"]

	publishCommand := &cobra.Command{
		Use:   "publish <path> <orb>",
		Short: "Publish an orb to the registry",
		Long: `Publish an orb to the registry.
Please note that at this time all orbs published to the registry are world-readable.`,
		PreRun: func(cmd *cobra.Command, args []string) {
			opts.args = args
			opts.log = logger.NewLogger(config.Debug)
			opts.cl = client.NewClient(config.Host, config.Endpoint, config.Token)
		},
		RunE: func(_ *cobra.Command, _ []string) error {
			return publishOrb(opts)
		},
		Args:        cobra.ExactArgs(2),
		Annotations: make(map[string]string),
	}
	publishCommand.Annotations["<orb>"] = orbAnnotations["<orb>"]
	publishCommand.Annotations["<path>"] = orbAnnotations["<path>"]

	promoteCommand := &cobra.Command{
		Use:   "promote <orb> <segment>",
		Short: "Promote a development version of an orb to a semantic release",
		Long: `Promote a development version of an orb to a semantic release.
Please note that at this time all orbs promoted within the registry are world-readable.

Example: 'circleci orb publish promote foo/bar@dev:master major' => foo/bar@1.0.0`,
		PreRun: func(cmd *cobra.Command, args []string) {
			opts.args = args
			opts.log = logger.NewLogger(config.Debug)
			opts.cl = client.NewClient(config.Host, config.Endpoint, config.Token)
		},
		RunE: func(_ *cobra.Command, _ []string) error {
			return promoteOrb(opts)
		},
		Args:        cobra.ExactArgs(2),
		Annotations: make(map[string]string),
	}
	promoteCommand.Annotations["<orb>"] = orbAnnotations["<orb>"]
	promoteCommand.Annotations["<segment>"] = `"major"|"minor"|"patch"`

	incrementCommand := &cobra.Command{
		Use:   "increment <path> <namespace>/<orb> <segment>",
		Short: "Increment a released version of an orb",
		Long: `Increment a released version of an orb.
Please note that at this time all orbs incremented within the registry are world-readable.

Example: 'circleci orb publish increment foo/orb.yml foo/bar minor' => foo/bar@1.1.0`,
		PreRun: func(cmd *cobra.Command, args []string) {
			opts.args = args
			opts.log = logger.NewLogger(config.Debug)
			opts.cl = client.NewClient(config.Host, config.Endpoint, config.Token)
		},
		RunE: func(_ *cobra.Command, _ []string) error {
			return incrementOrb(opts)
		},
		Args:        cobra.ExactArgs(3),
		Annotations: make(map[string]string),
		Aliases:     []string{"inc"},
	}
	incrementCommand.Annotations["<path>"] = orbAnnotations["<path>"]
	incrementCommand.Annotations["<segment>"] = `"major"|"minor"|"patch"`

	publishCommand.AddCommand(promoteCommand)
	publishCommand.AddCommand(incrementCommand)

	sourceCommand := &cobra.Command{
		Use:   "source <orb>",
		Short: "Show the source of an orb",
		PreRun: func(cmd *cobra.Command, args []string) {
			opts.args = args
			opts.log = logger.NewLogger(config.Debug)
			opts.cl = client.NewClient(config.Host, config.Endpoint, config.Token)
		},
		RunE: func(_ *cobra.Command, _ []string) error {
			return showSource(opts)
		},
		Args:        cobra.ExactArgs(1),
		Annotations: make(map[string]string),
	}
	sourceCommand.Annotations["<orb>"] = orbAnnotations["<orb>"]
	sourceCommand.Example = `  circleci orb source circleci/python@0.1.4 # grab the source at version 0.1.4
  circleci orb source my-ns/foo-orb@dev:latest # grab the source of dev release "latest"`

	orbCreate := &cobra.Command{
		Use:   "create <namespace>/<orb>",
		Short: "Create an orb in the specified namespace",
		Long: `Create an orb in the specified namespace
Please note that at this time all orbs created in the registry are world-readable.`,
		PreRun: func(cmd *cobra.Command, args []string) {
			opts.args = args
			opts.log = logger.NewLogger(config.Debug)
			opts.cl = client.NewClient(config.Host, config.Endpoint, config.Token)
		},
		RunE: func(_ *cobra.Command, _ []string) error {
			return createOrb(opts)
		},
		Args: cobra.ExactArgs(1),
	}

	orbCommand := &cobra.Command{
		Use:   "orb",
		Short: "Operate on orbs",
	}

	orbCommand.AddCommand(listCommand)
	orbCommand.AddCommand(orbCreate)
	orbCommand.AddCommand(validateCommand)
	orbCommand.AddCommand(processCommand)
	orbCommand.AddCommand(publishCommand)
	orbCommand.AddCommand(sourceCommand)

	return orbCommand
}

<<<<<<< HEAD
func addOrbElementsToBuffer(buf *bytes.Buffer, name string, elems map[string]struct{}) {
	var err error
	if len(elems) > 0 {
		_, err = buf.WriteString(fmt.Sprintf("  %s:\n", name))
		for key := range elems {
			_, err = buf.WriteString(fmt.Sprintf("    - %s\n", key))
		}
	}
	// This will never occur. The docs for bytes.Buffer.WriteString says err
	// will always be nil. The linter still expects this error to be checked.
	if err != nil {
		panic(err)
	}
}

func orbToDetailedString(orb api.Orb) string {
	buffer := bytes.NewBufferString(orbToSimpleString(orb))

	// TODO: Add params
	addOrbElementsToBuffer(buffer, "Commands", orb.Commands)
	addOrbElementsToBuffer(buffer, "Jobs", orb.Jobs)
	addOrbElementsToBuffer(buffer, "Executors", orb.Executors)

	return buffer.String()
}

func orbToSimpleString(orb api.Orb) string {
	var buffer bytes.Buffer

	_, err := buffer.WriteString(fmt.Sprintln(orb.Name, "("+orb.HighestVersion+")"))
	if err != nil {
		// The WriteString docstring says that it will never return an error
		panic(err)
	}

	return buffer.String()
}

func orbCollectionToString(orbCollection *api.OrbCollection) (string, error) {
	var result string

	if orbListJSON {
		orbJSON, err := json.MarshalIndent(orbCollection, "", "  ")
		if err != nil {
			return "", errors.Wrapf(err, "Failed to convert to convert to JSON")
		}
		result = string(orbJSON)
	} else {
		for _, orb := range orbCollection.Orbs {
			if orbListDetails {
				result += (orbToDetailedString(orb))
			} else {
				result += (orbToSimpleString(orb))
			}
		}
	}

	return result, nil
}

func logOrbs(orbCollection *api.OrbCollection) error {
	result, err := orbCollectionToString(orbCollection)
	if err != nil {
		return err
	}

	Logger.Info(result)

	return nil
}

func listOrbs(cmd *cobra.Command, args []string) error {
	if len(args) != 0 {
		return listNamespaceOrbs(args[0])
=======
func listOrbs(opts orbOptions) error {
	if len(opts.args) != 0 {
		return listNamespaceOrbs(opts)
>>>>>>> f830c597
	}

	ctx := context.Background()
	orbs, err := api.ListOrbs(ctx, opts.log, opts.cl, orbListUncertified)
	if err != nil {
		return errors.Wrapf(err, "Failed to list orbs")
	}
<<<<<<< HEAD

	return logOrbs(orbs)
=======
	if orbListJSON {
		orbJSON, err := json.MarshalIndent(orbs, "", "  ")
		if err != nil {
			return errors.Wrapf(err, "Failed to convert to convert to JSON")
		}
		opts.log.Info(string(orbJSON))

	} else {
		opts.log.Info(orbs.String())
	}
	return nil
>>>>>>> f830c597
}

func listNamespaceOrbs(opts orbOptions) error {
	namespace := opts.args[0]

	ctx := context.Background()
	orbs, err := api.ListNamespaceOrbs(ctx, opts.log, opts.cl, namespace)
	if err != nil {
		return errors.Wrapf(err, "Failed to list orbs in namespace `%s`", namespace)
	}
<<<<<<< HEAD

	return logOrbs(orbs)
=======
	if orbListJSON {
		orbJSON, err := json.MarshalIndent(orbs, "", "  ")
		if err != nil {
			return errors.Wrapf(err, "Failed to convert to convert to JSON")
		}
		opts.log.Info(string(orbJSON))
	} else {
		opts.log.Info(orbs.String())
	}
	return nil
>>>>>>> f830c597
}

func validateOrb(opts orbOptions) error {
	ctx := context.Background()

	_, err := api.OrbQuery(ctx, opts.log, opts.cl, opts.args[0])

	if err != nil {
		return err
	}

	if opts.args[0] == "-" {
		opts.log.Infof("Orb input is valid.")
	} else {
		opts.log.Infof("Orb at `%s` is valid.", opts.args[0])
	}

	return nil
}

func processOrb(opts orbOptions) error {
	ctx := context.Background()
	response, err := api.OrbQuery(ctx, opts.log, opts.cl, opts.args[0])

	if err != nil {
		return err
	}

	opts.log.Info(response.OutputYaml)
	return nil
}

func publishOrb(opts orbOptions) error {
	ctx := context.Background()

	path := opts.args[0]
	ref := opts.args[1]
	namespace, orb, version, err := references.SplitIntoOrbNamespaceAndVersion(ref)

	if err != nil {
		return err
	}

	id, err := api.OrbID(ctx, opts.log, opts.cl, namespace, orb)
	if err != nil {
		return err
	}

	_, err = api.OrbPublishByID(ctx, opts.log, opts.cl, path, id.Orb.ID, version)
	if err != nil {
		return err
	}

	opts.log.Infof("Orb `%s` was published.", ref)
	opts.log.Info("Please note that this is an open orb and is world-readable.")

	if references.IsDevVersion(version) {
		opts.log.Infof("Note that your dev label `%s` can be overwritten by anyone in your organization.", version)
		opts.log.Infof("Your dev orb will expire in 90 days unless a new version is published on the label `%s`.", version)
	}
	return nil
}

var validSegments = map[string]bool{
	"major": true,
	"minor": true,
	"patch": true}

func validateSegmentArg(label string) error {
	if _, valid := validSegments[label]; valid {
		return nil
	}
	return fmt.Errorf("expected `%s` to be one of \"major\", \"minor\", or \"patch\"", label)
}

func incrementOrb(opts orbOptions) error {
	ref := opts.args[1]
	segment := opts.args[2]

	if err := validateSegmentArg(segment); err != nil {
		return err
	}

	namespace, orb, err := references.SplitIntoOrbAndNamespace(ref)
	if err != nil {
		return err
	}

	response, err := api.OrbIncrementVersion(context.Background(), opts.log, opts.cl, opts.args[0], namespace, orb, segment)

	if err != nil {
		return err
	}

	opts.log.Infof("Orb `%s` has been incremented to `%s/%s@%s`.\n", ref, namespace, orb, response.HighestVersion)
	opts.log.Info("Please note that this is an open orb and is world-readable.")
	return nil
}

func promoteOrb(opts orbOptions) error {
	ref := opts.args[0]
	segment := opts.args[1]

	if err := validateSegmentArg(segment); err != nil {
		return err
	}

	namespace, orb, version, err := references.SplitIntoOrbNamespaceAndVersion(ref)
	if err != nil {
		return err
	}

	if !references.IsDevVersion(version) {
		return fmt.Errorf("The version '%s' must be a dev version (the string should begin `dev:`)", version)
	}

	response, err := api.OrbPromote(context.Background(), opts.log, opts.cl, namespace, orb, version, segment)
	if err != nil {
		return err
	}

	opts.log.Infof("Orb `%s` was promoted to `%s/%s@%s`.\n", ref, namespace, orb, response.HighestVersion)
	opts.log.Info("Please note that this is an open orb and is world-readable.")
	return nil
}

func createOrb(opts orbOptions) error {
	var err error
	ctx := context.Background()

	namespace, orb, err := references.SplitIntoOrbAndNamespace(opts.args[0])

	if err != nil {
		return err
	}

	_, err = api.CreateOrb(ctx, opts.log, opts.cl, namespace, orb)

	if err != nil {
		return err
	}

	opts.log.Infof("Orb `%s` created.\n", opts.args[0])
	opts.log.Info("Please note that any versions you publish of this orb are world-readable.\n")
	opts.log.Infof("You can now register versions of `%s` using `circleci orb publish`.\n", opts.args[0])
	return nil
}

func showSource(opts orbOptions) error {
	ref := opts.args[0]

	source, err := api.OrbSource(context.Background(), opts.log, opts.cl, ref)
	if err != nil {
		return errors.Wrapf(err, "Failed to get source for '%s'", ref)
	}
	opts.log.Info(source)
	return nil
}<|MERGE_RESOLUTION|>--- conflicted
+++ resolved
@@ -206,7 +206,6 @@
 	return orbCommand
 }
 
-<<<<<<< HEAD
 func addOrbElementsToBuffer(buf *bytes.Buffer, name string, elems map[string]struct{}) {
 	var err error
 	if len(elems) > 0 {
@@ -267,25 +266,20 @@
 	return result, nil
 }
 
-func logOrbs(orbCollection *api.OrbCollection) error {
+func logOrbs(logger *logger.Logger, orbCollection *api.OrbCollection) error {
 	result, err := orbCollectionToString(orbCollection)
 	if err != nil {
 		return err
 	}
 
-	Logger.Info(result)
-
-	return nil
-}
-
-func listOrbs(cmd *cobra.Command, args []string) error {
-	if len(args) != 0 {
-		return listNamespaceOrbs(args[0])
-=======
+	logger.Info(result)
+
+	return nil
+}
+
 func listOrbs(opts orbOptions) error {
 	if len(opts.args) != 0 {
 		return listNamespaceOrbs(opts)
->>>>>>> f830c597
 	}
 
 	ctx := context.Background()
@@ -293,22 +287,8 @@
 	if err != nil {
 		return errors.Wrapf(err, "Failed to list orbs")
 	}
-<<<<<<< HEAD
-
-	return logOrbs(orbs)
-=======
-	if orbListJSON {
-		orbJSON, err := json.MarshalIndent(orbs, "", "  ")
-		if err != nil {
-			return errors.Wrapf(err, "Failed to convert to convert to JSON")
-		}
-		opts.log.Info(string(orbJSON))
-
-	} else {
-		opts.log.Info(orbs.String())
-	}
-	return nil
->>>>>>> f830c597
+
+	return logOrbs(opts.log, orbs)
 }
 
 func listNamespaceOrbs(opts orbOptions) error {
@@ -319,21 +299,8 @@
 	if err != nil {
 		return errors.Wrapf(err, "Failed to list orbs in namespace `%s`", namespace)
 	}
-<<<<<<< HEAD
-
-	return logOrbs(orbs)
-=======
-	if orbListJSON {
-		orbJSON, err := json.MarshalIndent(orbs, "", "  ")
-		if err != nil {
-			return errors.Wrapf(err, "Failed to convert to convert to JSON")
-		}
-		opts.log.Info(string(orbJSON))
-	} else {
-		opts.log.Info(orbs.String())
-	}
-	return nil
->>>>>>> f830c597
+
+	return logOrbs(opts.log, orbs)
 }
 
 func validateOrb(opts orbOptions) error {
