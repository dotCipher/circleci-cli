--- conflicted
+++ resolved
@@ -32,11 +32,8 @@
 
 echo "Installing to $DEST"
 mv circleci "$DEST"
-<<<<<<< HEAD
-chmod +x "$DEST"
-=======
 chmod +x "$DEST/circleci"
->>>>>>> 424cec8e
+
 command -v circleci
 
 # Delete the working directory when the install was successful.
