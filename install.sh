--- conflicted
+++ resolved
@@ -3,11 +3,7 @@
 set -o nounset
 
 RELEASE_URL="https://api.github.com/repos/CircleCI-Public/circleci-cli/releases/latest"
-<<<<<<< HEAD
-DEST="${DEST:-/usr/local/bin}"
-=======
-DEST="${DESTDIR:-/usr/local/bin}/circleci"
->>>>>>> 6b01af55
+DESTDIR="${DESTDIR:-/usr/local/bin}"
 
 # Run the script in a temporary directory that we know is empty.
 SCRATCH=$(mktemp -d)
@@ -34,16 +30,11 @@
 
 tar zxvf circleci.tgz --strip 1
 
-echo "Installing to $DEST"
-mv circleci "$DEST"
-<<<<<<< HEAD
-chmod +x "$DEST/circleci"
+echo "Installing to $DESTDIR"
+mv circleci "$DESTDIR"
+chmod +x "$DESTDIR/circleci"
 
 command -v circleci
 
 # Delete the working directory when the install was successful.
-rm -r "$SCRATCH"
-=======
-chmod +x "$DEST"
-command -v circleci
->>>>>>> 6b01af55
+rm -r "$SCRATCH"